import * as yargs from "yargs";
import { existsTypesDataFileSync, readAllPackages, writeDataFile } from "./lib/common";
import { done, nAtATime } from "./lib/util";
import { createSearchRecord, SearchRecord } from "./lib/search-index-generator";

if (!module.parent) {
	if (!existsTypesDataFileSync()) {
		console.log("Run parse-definitions first!");
	} else {
		const skipDownloads = yargs.argv.skipDownloads;
		const full = yargs.argv.full;
		done(main(skipDownloads, full));
	}
}

<<<<<<< HEAD
export default async function main(skipDownloads: boolean, full: boolean): Promise<void> {
	let packages = (readTypings() as AnyPackage[]).concat(readNotNeededPackages());
=======
export default async function main(skipDownloads: boolean): Promise<void> {
	let packages = await readAllPackages();
>>>>>>> e19f29b0
	console.log(`Loaded ${packages.length} entries`);

	const records = await nAtATime(100, packages, pkg => createSearchRecord(pkg, skipDownloads));
	// Most downloads first
	records.sort((a, b) => b.d - a.d);

	console.log(`Done generating search index`);

	console.log(`Writing out data files`);
<<<<<<< HEAD
	writeDataFile("search-index-min.json", records, false);
	if (full) {
		writeDataFile("search-index-full.json", records.map(verboseRecord), true);
	}
}

function verboseRecord(r: SearchRecord): {} {
	return renameProperties(r, {
		t: "typePackageName",
		g: "globals",
		m: "declaredExternalModules",
		p: "projectName",
		l: "libraryName",
		d: "downloads",
		r: "redirect"
	});
}

function renameProperties(obj: {}, replacers: { [name: string]: string }): {} {
	const out: any = {};
	for (const key of Object.getOwnPropertyNames(obj)) {
		out[replacers[key]] = (<any> obj)[key];
	}
	return out;
=======
	await Promise.all([
		writeDataFile("search-index-full.json", records),
		writeDataFile("search-index-min.json", minRecords, false),
		writeDataFile("search-index-head.json", minRecords.slice(0, 100), false)
	]);
>>>>>>> e19f29b0
}
<|MERGE_RESOLUTION|>--- conflicted
+++ resolved
@@ -1,64 +1,51 @@
-import * as yargs from "yargs";
-import { existsTypesDataFileSync, readAllPackages, writeDataFile } from "./lib/common";
-import { done, nAtATime } from "./lib/util";
-import { createSearchRecord, SearchRecord } from "./lib/search-index-generator";
-
-if (!module.parent) {
-	if (!existsTypesDataFileSync()) {
-		console.log("Run parse-definitions first!");
-	} else {
-		const skipDownloads = yargs.argv.skipDownloads;
-		const full = yargs.argv.full;
-		done(main(skipDownloads, full));
-	}
-}
-
-<<<<<<< HEAD
-export default async function main(skipDownloads: boolean, full: boolean): Promise<void> {
-	let packages = (readTypings() as AnyPackage[]).concat(readNotNeededPackages());
-=======
-export default async function main(skipDownloads: boolean): Promise<void> {
-	let packages = await readAllPackages();
->>>>>>> e19f29b0
-	console.log(`Loaded ${packages.length} entries`);
-
-	const records = await nAtATime(100, packages, pkg => createSearchRecord(pkg, skipDownloads));
-	// Most downloads first
-	records.sort((a, b) => b.d - a.d);
-
-	console.log(`Done generating search index`);
-
-	console.log(`Writing out data files`);
-<<<<<<< HEAD
-	writeDataFile("search-index-min.json", records, false);
-	if (full) {
-		writeDataFile("search-index-full.json", records.map(verboseRecord), true);
-	}
-}
-
-function verboseRecord(r: SearchRecord): {} {
-	return renameProperties(r, {
-		t: "typePackageName",
-		g: "globals",
-		m: "declaredExternalModules",
-		p: "projectName",
-		l: "libraryName",
-		d: "downloads",
-		r: "redirect"
-	});
-}
-
-function renameProperties(obj: {}, replacers: { [name: string]: string }): {} {
-	const out: any = {};
-	for (const key of Object.getOwnPropertyNames(obj)) {
-		out[replacers[key]] = (<any> obj)[key];
-	}
-	return out;
-=======
-	await Promise.all([
-		writeDataFile("search-index-full.json", records),
-		writeDataFile("search-index-min.json", minRecords, false),
-		writeDataFile("search-index-head.json", minRecords.slice(0, 100), false)
-	]);
->>>>>>> e19f29b0
-}
+import * as yargs from "yargs";
+import { existsTypesDataFileSync, readAllPackages, writeDataFile } from "./lib/common";
+import { done, nAtATime } from "./lib/util";
+import { createSearchRecord, SearchRecord } from "./lib/search-index-generator";
+
+if (!module.parent) {
+	if (!existsTypesDataFileSync()) {
+		console.log("Run parse-definitions first!");
+	} else {
+		const skipDownloads = yargs.argv.skipDownloads;
+		const full = yargs.argv.full;
+		done(main(skipDownloads, full));
+	}
+}
+
+export default async function main(skipDownloads: boolean, full: boolean): Promise<void> {
+	let packages = await readAllPackages();
+	console.log(`Loaded ${packages.length} entries`);
+
+	const records = await nAtATime(100, packages, pkg => createSearchRecord(pkg, skipDownloads));
+	// Most downloads first
+	records.sort((a, b) => b.d - a.d);
+
+	console.log(`Done generating search index`);
+
+	console.log(`Writing out data files`);
+	await writeDataFile("search-index-min.json", records, false);
+	if (full) {
+		await writeDataFile("search-index-full.json", records.map(verboseRecord), true);
+	}
+}
+
+function verboseRecord(r: SearchRecord): {} {
+	return renameProperties(r, {
+		t: "typePackageName",
+		g: "globals",
+		m: "declaredExternalModules",
+		p: "projectName",
+		l: "libraryName",
+		d: "downloads",
+		r: "redirect"
+	});
+}
+
+function renameProperties(obj: {}, replacers: { [name: string]: string }): {} {
+	const out: any = {};
+	for (const key of Object.getOwnPropertyNames(obj)) {
+		out[replacers[key]] = (<any> obj)[key];
+	}
+	return out;
+}